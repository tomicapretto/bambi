import re
from abc import ABCMeta, abstractmethod

import arviz as az
import numpy as np
import pandas as pd
from bambi.external.six import string_types

from .utils import listify

<<<<<<< HEAD
try:
    import pymc3 as pm

    if hasattr(pm.plots, "kdeplot_op"):
        pma = pm.plots  # pylint: disable=invalid-name
    else:
        pma = pm.plots.artists  # pylint: disable=invalid-name, no-member
except ImportError:
    pma = None  # pylint: disable=invalid-name

=======
>>>>>>> 329e699d

__all__ = ["MCMCResults", "PyMC3ADVIResults"]


class ModelResults(metaclass=ABCMeta):
    """
    Base class for ModelResults hierarchy.

    Parameters
    ----------
    model : Model
        A bambi Model instance specifying the model.
    """

    def __init__(self, model):

        self.model = model
        self.terms = list(model.terms.values())
        # pylint: disable=protected-access
        self.diagnostics = model._diagnostics if hasattr(model, "_diagnostics") else None

    @abstractmethod
    def plot(self):
        pass

    @abstractmethod
    def summary(self):
        pass


class MCMCResults(ModelResults):
    """
    Holds sampler results; provides slicing, plotting, and summarization tools.

    Parameters
    ----------
    model : Model
        A bambi Model instance specifying the model.
    data : array-like
        Raw storage of MCMC samples in array with dimensions 0, 1, 2 = samples, chains, variables
    names : list
        Names of all terms.
    dims : list
        Numbers of levels for all terms.
    levels : list
        Names of all levels for all terms.
    transformed : list
        Optional list of variable names to treat as transformed--and hence, to exclude from the
        output by default.
    """

    # pylint: disable=too-many-instance-attributes
    def __init__(self, model, data, names, dims, levels, transformed_vars=None):
        # store the arguments
        self.data = data
        self.names = names
        self.dims = dims
        self.levels = levels
        self.transformed_vars = transformed_vars

        # compute basic stuff to use later
        self.n_samples = data.shape[0]
        self.n_chains = data.shape[1]
        self.n_params = data.shape[2]
        self.n_terms = len(names)
        if transformed_vars is not None:
            utv = list(set(names) - set(transformed_vars))
        else:
            utv = names
        self.untransformed_vars = utv
        # this keeps track of which columns in 'data' go with which terms
        self.index = np.cumsum([0] + [x[0] if len(x) else 1 for x in dims][:-1])

        # build level_dict: dictionary of lists containing levels of each Term
        level_dict = {}
        for i, name, dim in zip(self.index, names, dims):
            dim = dim[0] if len(dim) else 1
            level_dict[name] = levels[i : (i + dim)]
        self.level_dict = level_dict

        super(MCMCResults, self).__init__(model)

    def __getitem__(self, idx):
        """
        If a variable name, return MCMCResults with only that variable
            e.g., fit['subject']
        If a list of variable names, return MCMCResults with those variables
            e.g., fit[['subject','item]]
        If a slice, return MCMCResults with sliced samples
            e.g., fit[500:]
        If a tuple, return MCMCResults with those variables sliced
            e.g., fit[['subject','item'], 500:] OR fit[500:, ['subject','item']]
        """

        if isinstance(idx, slice):
            var = self.names
            vslice = idx
        elif isinstance(idx, string_types):
            var = [idx]
            vslice = slice(0, self.n_samples)
        elif isinstance(idx, list):
            if not all([isinstance(x, string_types) for x in idx]):
                raise ValueError("If passing a list, all elements must be " "parameter names.")
            var = idx
            vslice = slice(0, self.n_samples)
        elif isinstance(idx, tuple):
            if len(idx) > 2:
                raise ValueError(
                    "Only two arguments can be passed. If you "
                    "want to select multiple parameters and a "
                    "subset of samples, pass a slice and a list "
                    "of parameter names."
                )
            vslice = [i for i, x in enumerate(idx) if isinstance(x, slice)]
            if not len(vslice):
                raise ValueError(
                    "At least one argument must be a slice. If "
                    "you want to select multiple parameters by "
                    "name, pass a list (not a tuple) of names."
                )
            if len(vslice) > 1:
                raise ValueError("Slices can only be applied " "over the samples dimension.")
            var = idx[1 - vslice[0]]
            vslice = idx[vslice[0]]
            if not isinstance(var, (list, tuple)):
                var = [var]
        else:
            raise ValueError("Unrecognized index type.")

        # do slicing/selection and return subsetted copy of MCMCResults
        levels = sum([self.level_dict[v] for v in var], [])
        level_iloc = [self.levels.index(x) for x in levels]
        var_iloc = [self.names.index(v) for v in var]
        return MCMCResults(
            model=self.model,
            data=self.data[vslice, :, level_iloc],
            names=var,
            dims=[self.dims[x] for x in var_iloc],
            levels=levels,
            transformed_vars=self.transformed_vars,
        )

    def _filter_names(self, var_names=None, ranefs=False, transformed=False):
        names = self.untransformed_vars if not transformed else self.names
        if var_names is not None:
            names = [n for n in listify(var_names) if n in names]
        if not ranefs:
            names = [x for x in names if re.sub(r"_offset$", "", x) not in self.model.random_terms]
        intercept = [n for n in names if "intercept" in n]
        std = [n for n in names if "_" in n]
        rand_eff = [n for n in names if "|" in n and n not in std]
        interac = [n for n in names if ":" in n and n not in rand_eff + std]
        main_eff = [n for n in names if n not in interac + std + rand_eff + intercept]
        names = (
            intercept
            + sorted(main_eff, key=len)
            + sorted(interac, key=len)
            + sorted(rand_eff, key=len)
            + sorted(std, key=len)
        )
        return names

    def plot(  # pylint: disable=arguments-differ, inconsistent-return-statements
        self,
        var_names=None,
        coords=None,
        ranefs=False,
        transformed=False,
        chains=None,
        divergences="bottom",
        figsize=None,
        textsize=None,
        lines=None,
        compact=False,
        combined=False,
        legend=False,
        kind="trace",
        plot_kwargs=None,
        fill_kwargs=None,
        rug_kwargs=None,
        hist_kwargs=None,
        trace_kwargs=None,
    ):
        """Plot distribution (histogram or kernel density estimates) and sampled values.

        If `divergences` data is available in `sample_stats`, will plot the location of
        divergences as dashed vertical lines.

        Parameters
        ----------
        var_names : string, or list of strings
            One or more variables to be plotted.
        coords : mapping, optional
            Coordinates of var_names to be plotted. Passed to `Dataset.sel`
        ranefs : bool
            Whether or not to include random effects in the returned DataFrame. Defaults to True.
        transformed : bool
            Whether or not to include transformed variables in the result. Defaults to False.
        chains : int, list
            Index, or list of indexes, of chains to concatenate. E.g., [1, 3] would concatenate
            the first and third chains, and ignore any others. If None (default), concatenates all
            available chains.
        divergences : {"bottom", "top", None, False}
            Plot location of divergences on the traceplots. Options are "bottom", "top", or False-y.
        figsize : figure size tuple
            If None, size is (12, variables * 2)
        textsize: float
            Text size scaling factor for labels, titles and lines. If None it will be autoscaled
            based
            on figsize.
        lines : tuple
            Tuple of (var_name, {'coord': selection}, [line, positions]) to be overplotted as
            vertical lines on the density and horizontal lines on the trace.
        compact : bool
            Plot multidimensional variables in a single plot.
        combined : bool
            Flag for combining multiple chains into a single line. If False (default), chains will
            be plotted separately.
        legend : bool
            Add a legend to the figure with the chain color code.
        kind : str
             Either 'trace' (default) or 'priors'.
        plot_kwargs : dict
            Extra keyword arguments passed to `arviz.plot_dist`. Only affects continuous variables.
        fill_kwargs : dict
            Extra keyword arguments passed to `arviz.plot_dist`. Only affects continuous variables.
        rug_kwargs : dict
            Extra keyword arguments passed to `arviz.plot_dist`. Only affects continuous variables.
        hist_kwargs : dict
            Extra keyword arguments passed to `arviz.plot_dist`. Only affects discrete variables.
        trace_kwargs : dict
            Extra keyword arguments passed to `plt.plot`
        Returns
        -------
        axes : matplotlib axes
        """
        data = self.to_dict(
            var_names=var_names,
            ranefs=ranefs,
            transformed=transformed,
            chains=chains
        )

        if kind == "trace":
            axes = az.plot_trace(
                data,
<<<<<<< HEAD
                var_names=var_names,
                coords=coords,
                divergences=divergences,
                figsize=figsize,
                textsize=textsize,
                lines=lines,
                compact=compact,
                combined=combined,
                legend=legend,
                plot_kwargs=plot_kwargs,
                fill_kwargs=fill_kwargs,
                rug_kwargs=rug_kwargs,
                hist_kwargs=hist_kwargs,
                trace_kwargs=trace_kwargs,
                max_plots=max_plots,
=======
                var_names=None,
                coords=None,
                divergences="bottom",
                figsize=None,
                textsize=None,
                lines=None,
                compact=True,
                combined=False,
                legend=False,
                plot_kwargs=None,
                fill_kwargs=None,
                rug_kwargs=None,
                hist_kwargs=None,
                trace_kwargs=None,
>>>>>>> 329e699d
            )
            return axes
        elif kind == "priors":
            return self.model.plot(var_names)

    def summary(  # pylint: disable=arguments-differ
        self,
        var_names=None,
        ranefs=False,
        transformed=False,
        chains=None,
        fmt="wide",
        round_to=None,
        include_circ=None,
        stat_funcs=None,
        extend=True,
        credible_interval=0.94,
        order="C",
        index_origin=0,
    ):
        """Create a data frame with summary statistics.

        Parameters
        ----------
        var_names : list
            Names of variables to include in summary
        ranefs : bool
            Whether or not to include random effects in the returned DataFrame. Defaults to True.
        transformed : bool
            Whether or not to include transformed variables in the result. Defaults to False.
        chains : int, list
            Index, or list of indexes, of chains to concatenate. E.g., [1, 3] would concatenate
            the first and third chains, and ignore any others. If None (default), concatenates all
            available chains.
        include_circ : bool
            Whether to include circular statistics
        fmt : {'wide', 'long', 'xarray'}
            Return format is either pandas.DataFrame {'wide', 'long'} or xarray.Dataset {'xarray'}.
        round_to : int
            Number of decimals used to round results. Defaults to 2. Use "none" to return raw
            numbers.
        stat_funcs : dict
            A list of functions or a dict of functions with function names as keys used to calculate
            statistics. By default, the mean, standard deviation, simulation standard error, and
            highest posterior density intervals are included.

            The functions will be given one argument, the samples for a variable as an nD array,
            The functions should be in the style of a ufunc and return a single number. For example,
            `np.mean`, or `scipy.stats.var` would both work.
        extend : boolean
            If True, use the statistics returned by `stat_funcs` in addition to, rather than in
            place of, the default statistics. This is only meaningful when `stat_funcs` is not None.
        credible_interval : float, optional
            Credible interval to plot. Defaults to 0.94. This is only meaningful when `stat_funcs`
            is None.
        order : {"C", "F"}
            If fmt is "wide", use either C or F unpacking order. Defaults to C.
        index_origin : int
            If fmt is "wide, select n-based indexing for multivariate parameters. Defaults to 0.

        Returns
        -------
        pandas.DataFrame
            With summary statistics for each variable. Defaults statistics are: `mean`, `sd`,
            `hpd_3%`, `hpd_97%`, `mcse_mean`, `mcse_sd`, `ess_bulk`, `ess_tail` and `r_hat`.
            `r_hat` is only computed for traces with 2 or more chains.
        """
        data = self.to_dict(
            var_names=var_names,
            ranefs=ranefs,
            transformed=transformed,
            chains=chains
        )

        return az.summary(
            data,
            var_names=var_names,
            fmt=fmt,
            round_to=round_to,
            include_circ=include_circ,
            stat_funcs=stat_funcs,
            extend=extend,
            credible_interval=credible_interval,
            order=order,
            index_origin=index_origin,
        )

    def to_df(self, var_names=None, ranefs=False, transformed=False, chains=None):
        """
        Returns the MCMC samples in a nice, neat pandas DataFrame with all MCMC chains
        concatenated.

        Parameters
        ----------
        var_names: list
            List of variable names to include; if None(default), all eligible variables are
            included.
        ranefs : bool)
            Whether or not to include random effects in the returned DataFrame. Default is True.
        transformed : bool
            Whether or not to include internally transformed variables in the result. Default is
            False.
        chains: int, list
            Index, or list of indexes, of chains to concatenate. E.g., [1, 3] would concatenate
            the first and third chains, and ignore any others. If None (default), concatenates all
            available chains.
        """

        # filter out unwanted variables
        names = self._filter_names(var_names, ranefs, transformed)

        # concatenate the (pre-sliced) chains
        if chains is None:
            chains = list(range(self.n_chains))
        chains = listify(chains)
        data = [self.data[:, i, :] for i in chains]
        data = np.concatenate(data, axis=0)

        # construct the trace DataFrame
        df = sum([self.level_dict[x] for x in names], [])
        df = pd.DataFrame({x: data[:, self.levels.index(x)] for x in df})

        return df

    def to_dict(self, var_names=None, ranefs=False, transformed=False, chains=None):
        """
        Returns the MCMC samples in a dictionary

        Parameters
        ----------
        var_names: list
            List of variable names to include; if None(default), all eligible variables are
            included.
        ranefs : bool)
            Whether or not to include random effects in the returned DataFrame. Default is True.
        transformed : bool
            Whether or not to include internally transformed variables in the result. Default is
            False.
        chains: int, list
            Index, or list of indexes, of chains to concatenate. E.g., [1, 3] would concatenate
            the first and third chains, and ignore any others. If None (default), concatenates all
            available chains.
        """

        # filter out unwanted variables
        names = self._filter_names(var_names, ranefs, transformed)

        # concatenate the (pre-sliced) chains
        if chains is None:
            chains = list(range(self.n_chains))
        chains = listify(chains)
        data = self.data.T
<<<<<<< HEAD
=======

>>>>>>> 329e699d
        return {name: data[idx] for idx, name in enumerate(names)}


class PyMC3ADVIResults(ModelResults):
    """
    Holds PyMC3 ADVI results and provides plotting and summarization tools.

    Parameters
    ----------
    model : Model
        A bambi Model instance specifying the model.
    params : MultiTrace
        ADVI parameters returned by PyMC3.
    """

    def __init__(self, model, params):

        self.means = params["means"]
        self.sds = params["stds"]
        self.elbo_vals = params["elbo_vals"]
        super(PyMC3ADVIResults, self).__init__(model)

    def plot(self):
        raise NotImplementedError

    def summary(self):
        raise NotImplementedError<|MERGE_RESOLUTION|>--- conflicted
+++ resolved
@@ -8,7 +8,6 @@
 
 from .utils import listify
 
-<<<<<<< HEAD
 try:
     import pymc3 as pm
 
@@ -19,8 +18,6 @@
 except ImportError:
     pma = None  # pylint: disable=invalid-name
 
-=======
->>>>>>> 329e699d
 
 __all__ = ["MCMCResults", "PyMC3ADVIResults"]
 
@@ -267,7 +264,6 @@
         if kind == "trace":
             axes = az.plot_trace(
                 data,
-<<<<<<< HEAD
                 var_names=var_names,
                 coords=coords,
                 divergences=divergences,
@@ -283,22 +279,6 @@
                 hist_kwargs=hist_kwargs,
                 trace_kwargs=trace_kwargs,
                 max_plots=max_plots,
-=======
-                var_names=None,
-                coords=None,
-                divergences="bottom",
-                figsize=None,
-                textsize=None,
-                lines=None,
-                compact=True,
-                combined=False,
-                legend=False,
-                plot_kwargs=None,
-                fill_kwargs=None,
-                rug_kwargs=None,
-                hist_kwargs=None,
-                trace_kwargs=None,
->>>>>>> 329e699d
             )
             return axes
         elif kind == "priors":
@@ -451,10 +431,6 @@
             chains = list(range(self.n_chains))
         chains = listify(chains)
         data = self.data.T
-<<<<<<< HEAD
-=======
-
->>>>>>> 329e699d
         return {name: data[idx] for idx, name in enumerate(names)}
 
 
