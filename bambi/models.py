--- conflicted
+++ resolved
@@ -593,15 +593,9 @@
                                          "the name '%s'." % name)
                     targets[name] = prior
 
-<<<<<<< HEAD
-        for p in targets.values():
-            if isinstance(p, Prior):
-                p._auto_scale = False
-=======
         for prior in targets.values():
             if isinstance(prior, Prior):
                 prior._auto_scale = False
->>>>>>> 95ba6b75
 
         for name, prior in targets.items():
             self.terms[name].prior = prior
