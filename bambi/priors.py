--- conflicted
+++ resolved
@@ -242,19 +242,7 @@
         # compute params of quartic approximatino to log-likelihood
         # c: intercept, d: shift parameter
         # a: quartic coefficient, b: quadratic coefficient
-<<<<<<< HEAD
-        c, d = ll[-1], -np.asscalar(full_mod.params[i])
-        X = np.array([(values+d)**4,
-                       (values+d)**2]).T
-        a, b = np.squeeze(
-            np.dot(
-                np.dot(
-                    np.linalg.inv(np.dot(X.T, X)),
-                    X.T
-                ), 
-                (ll[:, None] - c)
-            )
-=======
+
         c, d = ll[-1], -(full_mod.params[i].item())
         X = np.array([(values+d)**4,
                        (values+d)**2]).T
@@ -264,7 +252,6 @@
                 X.T,
                 (ll[:, None] - c)
             ])
->>>>>>> b69f3d78
         )
 
         # m, v: mean and variance of beta distribution of correlations
